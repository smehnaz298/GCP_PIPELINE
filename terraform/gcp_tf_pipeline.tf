provider "google" {
  project = "gcp-test-project-395421"
  region  = "europe-west1"
}

# GCS Bucket
resource "google_storage_bucket" "pipeline" {
  name     = "poc-data-pipeline-bucket_tf"
  location = "EU"
  force_destroy = true
  uniform_bucket_level_access = true

  versioning {
    enabled = true
  }

  lifecycle_rule {
    action {
      type = "Delete"
    }
    condition {
      age = 2
    }
  }
}

# BigQuery Dataset
resource "google_bigquery_dataset" "ecommerce_tf" {
  dataset_id                  = "ecommerce_tf"
  location                    = "EU"
  delete_contents_on_destroy = true
  labels = {
    environment = "dev"
    owner       = "data-pipeline"
  }
}

# Customer Table
resource "google_bigquery_table" "customers_tf" {
  dataset_id = google_bigquery_dataset.ecommerce_tf.dataset_id
  table_id   = "customer_tf"

  schema = jsonencode([
    { name = "CustomerID", type = "INTEGER", mode = "REQUIRED" },
    { name = "Name",       type = "STRING",  mode = "NULLABLE" },
    { name = "Email",      type = "STRING",  mode = "NULLABLE" },
    { name = "Phone",      type = "STRING",  mode = "NULLABLE" },
    { name = "City",       type = "STRING",  mode = "NULLABLE" }
  ])
}

# Transaction Table
resource "google_bigquery_table" "transactions_tf" {
  dataset_id = google_bigquery_dataset.ecommerce_tf.dataset_id
  table_id   = "transactions_tf"

  schema = jsonencode([
    { name = "TransactionID",   type = "INTEGER", mode = "REQUIRED" },
    { name = "CustomerID",      type = "INTEGER", mode = "REQUIRED" },
    { name = "Amount",          type = "FLOAT",   mode = "NULLABLE" },
    { name = "Currency",        type = "STRING",  mode = "NULLABLE" },
    { name = "TransactionDate", type = "DATE",    mode = "NULLABLE" }
  ])
}

# Quarantine Tables
resource "google_bigquery_table" "quarantine_customers_tf" {
  dataset_id = google_bigquery_dataset.ecommerce_tf.dataset_id
  table_id   = "quarantine_customers_tf"

  schema = jsonencode([
    { name = "raw_line", type = "STRING", mode = "NULLABLE" }
  ])
}

resource "google_bigquery_table" "quarantine_transactions_tf" {
  dataset_id = google_bigquery_dataset.ecommerce_tf.dataset_id
  table_id   = "quarantine_transactions_tf"

  schema = jsonencode([
    { name = "raw_line", type = "STRING", mode = "NULLABLE" }
  ])
}

# Upload Cloud Function code to GCS
resource "google_storage_bucket_object" "function_code" {
  name   = "cloud-function.zip"
  bucket = "poc-data-pipeline-bucket"
  source = "cloud-function.zip"
}

# Cloud Function to trigger Dataflow Flex Template
resource "google_cloudfunctions_function" "dataflow_trigger" {
  name        = "dataflow-csv-trigger"
  runtime     = "python312"
  entry_point = "launch_dataflow"

  source_archive_bucket = "poc-data-pipeline-bucket"
  source_archive_object = "cloud-function.zip"
  available_memory_mb   = 256
  timeout               = 60

  environment_variables = {
    GCP_PROJECT        = "gcp-test-project-395421"
    REGION             = "europe-west1"
    TEMPLATE_SPEC_PATH = "gs://dataflow-templates/latest/flex/File_Format_Conversion"
  }

  event_trigger {
    event_type = "google.storage.object.finalize"
<<<<<<< HEAD
    resource   = "poc-data-pipeline-bucket_tf"
=======
    resource   = "poc-data-pipeline-bucket"

>>>>>>> 3749d860
    failure_policy {
      retry = true
    }
  }
}

# =====================
# IAM ROLE BINDINGS
# =====================

# Service account deployed with Dataflow
variable "dataflow_service_account" {
  default = "dataflow-sa@gcp-test-project-395421.iam.gserviceaccount.com"
}

# Allow the Dataflow service account to run jobs
resource "google_project_iam_member" "dataflow_worker" {
  project = "gcp-test-project-395421"
  role    = "roles/dataflow.worker"
  member  = "serviceAccount:${var.dataflow_service_account}"
}

# BigQuery permissions
resource "google_project_iam_member" "bq_editor" {
  project = "gcp-test-project-395421"
  role    = "roles/bigquery.dataEditor"
  member  = "serviceAccount:${var.dataflow_service_account}"
}

# GCS permissions
resource "google_project_iam_member" "storage_admin" {
  project = "gcp-test-project-395421"
  role    = "roles/storage.objectAdmin"
  member  = "serviceAccount:${var.dataflow_service_account}"
}
<|MERGE_RESOLUTION|>--- conflicted
+++ resolved
@@ -108,12 +108,8 @@
 
   event_trigger {
     event_type = "google.storage.object.finalize"
-<<<<<<< HEAD
     resource   = "poc-data-pipeline-bucket_tf"
-=======
     resource   = "poc-data-pipeline-bucket"
-
->>>>>>> 3749d860
     failure_policy {
       retry = true
     }
